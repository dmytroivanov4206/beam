--- conflicted
+++ resolved
@@ -58,6 +58,18 @@
       </dependencies>
     </profile>
 
+    <!-- Include the Apache Apex runner with -P apex-runner -->
+    <profile>
+      <id>apex-runner</id>
+      <dependencies>
+        <dependency>
+          <groupId>org.apache.beam</groupId>
+          <artifactId>beam-runners-apex</artifactId>
+          <scope>runtime</scope>
+        </dependency>
+      </dependencies>
+    </profile>
+
     <!-- Include the Apache Flink runner with -P flink-runner -->
     <profile>
       <id>flink-runner</id>
@@ -80,23 +92,9 @@
           <scope>runtime</scope>
         </dependency>
         <dependency>
-<<<<<<< HEAD
-          <groupId>org.apache.beam</groupId>
-          <artifactId>beam-runners-apex</artifactId>
-          <version>${project.version}</version>
-          <scope>runtime</scope>
-          <optional>true</optional>
-        </dependency>
-
-        <dependency>
-          <groupId>org.apache.beam</groupId>
-          <artifactId>beam-runners-spark</artifactId>
-          <version>${project.version}</version>
-=======
           <groupId>org.apache.spark</groupId>
           <artifactId>spark-streaming_2.10</artifactId>
           <version>${spark.version}</version>
->>>>>>> 49ce2702
           <scope>runtime</scope>
         </dependency>
         <dependency>
